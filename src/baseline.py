import torch
import os
import logging
import time

import numpy as np
import torch.optim as optim
import torch.nn as nn

from data import DATA_DIR, SSJ_PATH, read_corpus
from utils import get_clusters
from collections import Counter
<<<<<<< HEAD
import metrics
=======
from visualization import build_and_display

>>>>>>> fd9ad976

#####################
# GLOBAL PARAMETERS
#####################
logging.basicConfig(level=logging.INFO)

NUM_FEATURES = 2  # TODO: set this appropriately based on number of features in `features_mention_pair(...)`
NUM_EPOCHS = 1
# Note: if you don't want to save model, set this to "" or None
MODEL_SAVE_DIR = "baseline_model"
<<<<<<< HEAD
# Note: if you want to save model by a specific name (or load it if already exists), set a name
MODEL_NAME = "sandman"
=======
VISUALIZATION_GENERATE = False
VISUALIZATION_OPEN_WHEN_DONE = False
>>>>>>> fd9ad976

# Useful resource for parsing the morphosyntactic properties:
# http://nl.ijs.si/ME/V5/msd/html/msd-sl.html#msd.categories-sl


def extract_category(msd_string):
    return msd_string[0]


def extract_gender(msd_string):
    gender = None
    if msd_string[0] == "S" and len(msd_string) >= 3:  # noun/samostalnik
        gender = msd_string[2]
    elif msd_string[0] == "G" and len(msd_string) >= 7:  # verb/glagol
        gender = msd_string[6]
    # P = adjective (pridevnik), Z = pronoun (zaimek), K = numeral (števnik)
    elif msd_string[0] in {"P", "Z", "K"} and len(msd_string) >= 4:
        gender = msd_string[3]

    return gender


def extract_number(msd_string):
    number = None
    if msd_string[0] == "S" and len(msd_string) >= 4:  # noun/samostalnik
        number = msd_string[3]
    elif msd_string[0] == "G" and len(msd_string) >= 6:  # verb/glagol
        number = msd_string[5]
    # P = adjective (pridevnik), Z = pronoun (zaimek), K = numeral (števnik)
    elif msd_string[0] in {"P", "Z", "K"} and len(msd_string) >= 5:
        number = msd_string[4]

    return number


def features_mention(doc, mention):
    """ Extract features for a mention. """
    # bs4 tags (metadata) for mention tokens (<=1 per token, punctuation currently excluded)
    mention_objs = doc.ssj_doc.findAll("w", {"xml:id": lambda val: val and val in mention.token_ids})
    # Index in which mention appears
    idx_sent = mention.positions[0][0]

    gender = None  # {None, 'm', 's', 'z'}
    number = None  # {None, 'e', 'd', 'm'}
    categories = Counter()  # {'S', 'G', 'P', 'Z', ...}
    lemmas = []

    for obj in mention_objs:
        lemmas.append(obj["lemma"])
        _, morphsyntax = obj["ana"].split(":")

        # Take gender of first token for which it can be determined
        if gender is None:
            curr_gender = extract_gender(morphsyntax)
            if curr_gender in {"m", "z", "s"}:
                gender = curr_gender

        # Take number of first token for which it can be determined
        if number is None:
            curr_number = extract_number(morphsyntax)
            if curr_number in {"e", "d", "m"}:
                number = curr_number

        curr_category = extract_category(morphsyntax)
        categories[curr_category] = categories.get(curr_category, 0) + 1

    cat = categories.most_common(1)[0][0]

    return {
        "idx_sent": idx_sent,
        "lemmas": lemmas,
        "gender": gender,
        "number": number,
        "category": cat
    }


def features_mention_pair(doc, head_mention, cand_mention):
    """ Extracts features for a mention pair.
        - TODO: cache global var? (where already constructed features would get stored)
        - TODO: additional features """

    head_features = features_mention(doc, head_mention)
    cand_features = features_mention(doc, cand_mention)

    # Inside same sentence
    is_same_sent = head_features["idx_sent"] == cand_features["idx_sent"]

    # Agreement in gender (None = can't determine)
    is_same_gender = None
    if head_features["gender"] is not None and cand_features["gender"] is not None:
        is_same_gender = head_features["gender"] == cand_features["gender"]

    # Agreement in number (None = can't determine)
    is_same_number = None
    if head_features["number"] is not None and cand_features["number"] is not None:
        is_same_number = head_features["number"] == cand_features["number"]

    # Not pronouns (these can be written same and refer to different objects) + exact match of lemmas
    str_match = head_features["category"] != "Z" and cand_features["category"] != "Z" and \
                " ".join(head_features["lemmas"]) == " ".join(cand_features["lemmas"])

    # TODO: transform constructed features into vectors (is_same_gender, is_same_number have 3 categories!)
    # ...

    return [int(is_same_sent), int(str_match)]


def train_doc(model, model_opt, loss, curr_doc, eval_mode=False):
    """ Trains/evaluates (if `eval_mode` is True) model on specific document.
        Returns predictions, loss and number of examples evaluated. """

    if len(curr_doc.mentions) == 0:
        return [], (0.0, 0)

    logging.debug(f"**Sorting mentions...**")
    sorted_mentions = sorted(curr_doc.mentions.items(), key=lambda tup: (tup[1].positions[0][0],    # sentence
                                                                         tup[1].positions[0][1],    # start pos
                                                                         tup[1].positions[-1][1]))  # end pos
    doc_loss, n_examples = 0.0, 0
    preds = {}

    logging.debug(f"**Processing {len(sorted_mentions)} mentions...**")
    for idx_head, (head_id, head_mention) in enumerate(sorted_mentions, 1):
        logging.debug(f"**#{idx_head} Mention '{head_id}': {head_mention}**")
        model.zero_grad()

        gt_antecedent_id = curr_doc.mapped_clusters[head_id]

        # Note: no features for dummy antecedent (len(`features`) is one less than `candidates`)
        candidates, features = [None], []
        gt_antecedent = torch.tensor([0])

        for idx_candidate, (cand_id, cand_mention) in enumerate(sorted_mentions, 1):
            if cand_id == gt_antecedent_id:
                gt_antecedent[:] = idx_candidate

            # Obtain scores for candidates and select best one as antecedent
            if idx_candidate == idx_head:
                if len(features) > 0:
                    features = torch.tensor(np.array(features, dtype=np.float32))

                    cand_scores = model(features)

                    # Concatenates the given sequence of seq tensors in the given dimension
                    card_scores = torch.cat((torch.tensor([0.]), cand_scores.flatten())).unsqueeze(0)

                    cand_scores = torch.softmax(card_scores, dim=-1)

                    # Get index of max value. That index equals to mention at that place
                    curr_pred = torch.argmax(cand_scores)

                    curr_loss = loss(cand_scores, gt_antecedent)
                    doc_loss += float(curr_loss)

                    n_examples += 1

                    if not eval_mode:
                        curr_loss.backward()
                        model_opt.step()
                else:
                    # Only one candidate antecedent = first mention
                    curr_pred = 0

                # { antecedent: [mention(s)] } pair
                existing_refs = preds.get(candidates[int(curr_pred)], [])
                existing_refs.append(head_id)
                preds[candidates[int(curr_pred)]] = existing_refs
                break
            else:
                # Add current mention as candidate
                candidates.append(cand_id)
                features.append(features_mention_pair(curr_doc, head_mention, cand_mention))

    return preds, (doc_loss, n_examples)


if __name__ == "__main__":
    #################################
    # PREPARATION AND INITIALIZATION
    #################################
    # Prepare directory for saving trained models
    if MODEL_SAVE_DIR and not os.path.exists(MODEL_SAVE_DIR):
        logging.info(f"**Created directory '{MODEL_SAVE_DIR}' for saving models**")
        os.makedirs(MODEL_SAVE_DIR)

    # Prepare directory for saving model for this run
    if MODEL_NAME is None:
        MODEL_NAME = time.strftime("%Y%m%d_%H%M%S")

    model = nn.Linear(in_features=NUM_FEATURES, out_features=1)
    isModelLoadedFromFile = False

    curr_model_save_dir = os.path.join(MODEL_SAVE_DIR, MODEL_NAME)
    if MODEL_SAVE_DIR and not os.path.exists(curr_model_save_dir):
        logging.info(f"**Created directory '{curr_model_save_dir}' for saving model for this run**")
        os.makedirs(curr_model_save_dir)
    else:
        logging.info(f"**Directory '{curr_model_save_dir}' already exists**")
        path_to_model = os.path.join(curr_model_save_dir, 'best.th')
        if os.path.isfile(path_to_model):
            logging.info(f"**Model with name '{MODEL_NAME}' already exists! Loading model...**")
            model.load_state_dict(torch.load(path_to_model))
            isModelLoadedFromFile = True
            logging.info(f"**Model with name '{MODEL_NAME}' loaded**")

    # Save metadata for this run
    model_metadata_path = os.path.join(curr_model_save_dir, "model_metadata.txt")
    if MODEL_SAVE_DIR:
        with open(model_metadata_path, "w") as f:
            print("Train model features:", file=f)
            print(f"NUM_FEATURES: {NUM_FEATURES}", file=f)
            print(f"NUM_EPOCHS: {NUM_EPOCHS}", file=f)
            print("", file=f)

    # Read corpus. Documents will be of type 'Document'
    documents = read_corpus(DATA_DIR, SSJ_PATH)

    # Split documents to train and test set
    train_docs, dev_docs = documents[: -40], documents[-40: -20]
    test_docs = documents[-20:]
    logging.info(f"**{len(documents)} documents split to: training set ({len(train_docs)}), dev set ({len(dev_docs)}) "
                 f"and test set ({len(test_docs)})**")

    model_optimizer = optim.SGD(model.parameters(), lr=0.01)
    loss = nn.CrossEntropyLoss()
    best_dev_loss = float("inf")

    #################
    # MODEL TRAINING
    #################
    # if not isModelLoadedFromFile:
    logging.info("**Starting model training...**\n")
    for idx_epoch in range(NUM_EPOCHS):
        logging.info(f"[EPOCH {1 + idx_epoch}]")

        # Make permutation of train documents
        shuffle_indices = torch.randperm(len(train_docs))

        logging.info("Training model...")
        model.train()
        train_loss, train_examples = 0.0, 0
        for idx_doc in shuffle_indices:
            curr_doc = train_docs[idx_doc]

            _, (doc_loss, n_examples) = train_doc(model, model_optimizer, loss, curr_doc)

            train_loss += doc_loss
            train_examples += n_examples

        logging.info("Validating trained model...")
        model.eval()
        dev_loss, dev_examples = 0.0, 0
        for curr_doc in dev_docs:
            _, (doc_loss, n_examples) = train_doc(model, model_optimizer, loss, curr_doc, eval_mode=True)

            dev_loss += doc_loss
            dev_examples += n_examples

        logging.info(f"----------------------------------------------")
        logging.info(f"**Training loss: {train_loss / max(1, train_examples): .4f}**")
        logging.info(f"**Dev loss: {dev_loss / max(1, dev_examples): .4f}**")
        logging.info(f"----------------------------------------------")

        if ((dev_loss / dev_examples) < best_dev_loss) and MODEL_SAVE_DIR:
            logging.info(f"**Saving new best model to '{curr_model_save_dir}'**")
            torch.save(model.state_dict(), os.path.join(curr_model_save_dir, 'best.th'))

            # Save this score as best
            best_dev_loss = dev_loss / dev_examples

        logging.info("")
    logging.info("**End of training**")

    # Add model train scores to model metadata
    if MODEL_SAVE_DIR:
        with open(model_metadata_path, "w") as f:
            print("Train model scores:", file=f)
            print(f"Best validation set loss: {best_dev_loss}", file=f)
        logging.info(f"**Have saved best validation score to {model_metadata_path}**")
    # else:
    #     logging.info("**No training since model was loaded from file**")

    logging.info("")

    ####################################
    # EVALUATION OF MODEL ON TEST DATA
    ####################################
    # doc_name: <cluster assignments> pairs for all test documents
    logging.info("**Evaluation of model on test data**")
    all_test_preds = {}

    # [MUC score]
    # The MUC score counts the minimum number of links between mentions
    # to be inserted or deleted when mapping a system response to a gold standard key set
    muc_prec, muc_rec, muc_f1 = 0.0, 0.0, 0.0

    # [B3 score]
    # B3 computes precision and recall for all mentions in the document,
    # which are then combined to produce the final precision and recall numbers for the entire output
    b3_prec, b3_rec, b3_f1 = 0.0, 0.0, 0.0

    # [CEAF score]
    # CEAF applies a similarity metric (either mention based or entity based) for each pair of entities
    # (i.e. a set of mentions) to measure the goodness of each possible alignment.
    # The best mapping is used for calculating CEAF precision, recall and F-measure
    ceaf_prec, ceaf_rec, ceaf_f1 = 0.0, 0.0, 0.0

    logging.info("Evaluation with MUC, BCube and CEAF score...")
    for curr_doc in test_docs:

        test_preds, _ = train_doc(model, model_optimizer, loss, curr_doc, eval_mode=True)
        test_clusters = get_clusters(test_preds)

        # Save predicted clusters for this document id
        all_test_preds[curr_doc.doc_id] = test_clusters

        gt_clusters = {}  # ground truth / gold clusters
        for id_cluster, cluster in enumerate(curr_doc.clusters):
            for mention_id in cluster:
                gt_clusters[mention_id] = {id_cluster}

        m_muc = metrics.muc(test_clusters, gt_clusters)
        m_b3 = metrics.b_cubed(test_clusters, gt_clusters)
        m_ceaf = metrics.ceaf_e(test_clusters, gt_clusters)

        b3_prec += m_b3[0]
        b3_rec += m_b3[1]
        b3_f1 += m_b3[2]

        muc_prec += m_muc[0]
        muc_rec += m_muc[1]
        muc_f1 += m_muc[2]

        ceaf_prec += m_ceaf[0]
        ceaf_rec += m_ceaf[1]
        ceaf_f1 += m_ceaf[2]

    # Calculate combined B3 score
    b3_prec /= len(test_docs)
    b3_rec /= len(test_docs)
    b3_f1 /= len(test_docs)
    muc_prec /= len(test_docs)
    muc_rec /= len(test_docs)
    muc_f1 /= len(test_docs)
    ceaf_prec /= len(test_docs)
    ceaf_rec /= len(test_docs)
    ceaf_f1 /= len(test_docs)

    logging.info(f"----------------------------------------------")
    logging.info(f"**Test scores**")
    logging.info(f"**MUC:    precision={muc_prec:.3f}, recall={muc_rec:.3f}, F1={muc_f1:.3f}**")
    logging.info(f"**BCubed: precision={b3_prec:.3f}, recall={b3_rec:.3f}, F1={b3_f1:.3f}**")
    logging.info(f"**CEAF:   precision={ceaf_prec:.3f}, recall={ceaf_rec:.3f}, F1={ceaf_f1:.3f}**")
    logging.info(f"----------------------------------------------")

    if MODEL_SAVE_DIR:
        # Save test predictions and scores to file for further debugging
        test_preds_path = os.path.join(curr_model_save_dir, "test_preds.txt")
        with open(test_preds_path, "w") as f:
            print(f"Test scores:", file=f)
            print(f"MUC:    precision={muc_prec:.3f}, recall={muc_rec:.3f}, F1={muc_f1:.3f}", file=f)
            print(f"BCubed: precision={b3_prec:.3f}, recall={b3_rec:.3f}, F1={b3_f1:.3f}", file=f)
            print(f"CEAF:   precision={ceaf_prec:.3f}, recall={ceaf_rec:.3f}, F1={ceaf_f1:.3f}\n", file=f)

            print("Predictions", file=f)
            for doc_id, clusters in all_test_preds.items():
                print(f"Document '{doc_id}':", file=f)
                print(clusters, file=f)

        # Build and display visualization
        if VISUALIZATION_GENERATE:
            build_and_display(test_preds_path, curr_model_save_dir, VISUALIZATION_OPEN_WHEN_DONE)<|MERGE_RESOLUTION|>--- conflicted
+++ resolved
@@ -1,21 +1,17 @@
+import logging
+import os
+import time
+from collections import Counter
+
+import numpy as np
 import torch
-import os
-import logging
-import time
-
-import numpy as np
+import torch.nn as nn
 import torch.optim as optim
-import torch.nn as nn
-
+
+import metrics
 from data import DATA_DIR, SSJ_PATH, read_corpus
 from utils import get_clusters
-from collections import Counter
-<<<<<<< HEAD
-import metrics
-=======
 from visualization import build_and_display
-
->>>>>>> fd9ad976
 
 #####################
 # GLOBAL PARAMETERS
@@ -26,13 +22,11 @@
 NUM_EPOCHS = 1
 # Note: if you don't want to save model, set this to "" or None
 MODEL_SAVE_DIR = "baseline_model"
-<<<<<<< HEAD
 # Note: if you want to save model by a specific name (or load it if already exists), set a name
 MODEL_NAME = "sandman"
-=======
 VISUALIZATION_GENERATE = False
 VISUALIZATION_OPEN_WHEN_DONE = False
->>>>>>> fd9ad976
+
 
 # Useful resource for parsing the morphosyntactic properties:
 # http://nl.ijs.si/ME/V5/msd/html/msd-sl.html#msd.categories-sl
